﻿// -----------------------------------------------------------------------
// <copyright file="HashedConcurrentDictionary.cs" company="Asynkron AB">
//      Copyright (C) 2015-2020 Asynkron AB All rights reserved
// </copyright>
// -----------------------------------------------------------------------
using System.Collections.Generic;
using System.Threading;

namespace Proto
{
    class HashedConcurrentDictionary
    {
        private const int HashSize = 1024;
        private readonly Partition[] _partitions = new Partition[HashSize];

        private int _count;
//        public int Count => _partitions.Select(partition => partition.Count).Sum();

        internal HashedConcurrentDictionary()
        {
            for (var i = 0; i < _partitions.Length; i++)
            {
                _partitions[i] = new Partition();
            }
        }

        public int Count => _count;

        private Partition GetPartition(string key)
        {
<<<<<<< HEAD
            var hash = key.GetHashCode() & (0x7FFFFFFF % HashSize);
=======
            var hash = (key.GetHashCode() & 0x7FFFFFFF) % HashSize;
>>>>>>> a96819cd
            var p = _partitions[hash];
            return p;
        }

        public bool TryAdd(string key, Process reff)
        {
            var p = GetPartition(key);

            lock (p)
            {
                if (p.ContainsKey(key)) return false;

                p.Add(key, reff);
                Interlocked.Increment(ref _count);
                return true;
            }
        }

        public bool TryGetValue(string key, out Process aref)
        {
            var p = GetPartition(key);
            lock (p) return p.TryGetValue(key, out aref);
        }

        public void Remove(string key)
        {
            var p = GetPartition(key);

            lock (p)
            {
                if (p.Remove(key))
                    Interlocked.Decrement(ref _count);
            }
        }

        private class Partition : Dictionary<string, Process>
        {
        }
    }
}<|MERGE_RESOLUTION|>--- conflicted
+++ resolved
@@ -28,11 +28,8 @@
 
         private Partition GetPartition(string key)
         {
-<<<<<<< HEAD
             var hash = key.GetHashCode() & (0x7FFFFFFF % HashSize);
-=======
-            var hash = (key.GetHashCode() & 0x7FFFFFFF) % HashSize;
->>>>>>> a96819cd
+
             var p = _partitions[hash];
             return p;
         }
