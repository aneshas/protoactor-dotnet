﻿namespace Proto.Cluster.Identity
{
    using System;
    using System.Threading;
    using System.Threading.Tasks;
    using Router;

    public class IdentityStorageLookup : IIdentityLookup
    {
        internal IIdentityStorage Storage { get; }
        private const string PlacementActorName = "placement-activator";
        private static readonly int PidClusterIdentityStartIndex = PlacementActorName.Length + 1;
        internal Cluster Cluster;
        private bool _isClient;
        internal MemberList MemberList;
        private PID _placementActor;
        private ActorSystem _system;
        private PID _worker;
        private string _memberId;

        public IdentityStorageLookup(IIdentityStorage storage)
        {
            Storage = storage;
        }

        public async Task<PID?> GetAsync(ClusterIdentity clusterIdentity, CancellationToken ct)
        {
            var msg = new GetPid(clusterIdentity, ct);

            var res = await _system.Root.RequestAsync<PidResult>(_worker, msg, ct);
            return res?.Pid;
        }

        public Task SetupAsync(Cluster cluster, string[] kinds, bool isClient)
        {
            Cluster = cluster;
            _system = cluster.System;
<<<<<<< HEAD
            _memberId = cluster.System.Id.ToString();
=======
            _memberId = cluster.System.Id;
>>>>>>> 030b5158
            MemberList = cluster.MemberList;
            _isClient = isClient;

            var workerProps = Props.FromProducer(() => new IdentityStorageWorker(this));
            //TODO: should pool size be configurable?

           

            _worker = _system.Root.Spawn(workerProps);

            //hook up events
            cluster.System.EventStream.Subscribe<ClusterTopology>(e =>
                {
                    //delete all members that have left from the lookup
                    foreach (var left in e.Left)
                        //YOLO. event stream is not async
                        _ = RemoveMemberAsync(left.Id);
                }
            );

            if (isClient) return Task.CompletedTask;
            var props = Props.FromProducer(() => new IdentityStoragePlacementActor(Cluster, this));
            _placementActor = _system.Root.SpawnNamed(props, PlacementActorName);

            return Task.CompletedTask;
        }

        public async Task ShutdownAsync()
        {
            await Cluster.System.Root.StopAsync(_worker);
            if (!_isClient) await Cluster.System.Root.StopAsync(_placementActor);

            await RemoveMemberAsync(_memberId);
        }

        internal Task RemoveMemberAsync(string memberId)
        {
            return Storage.RemoveMemberIdAsync(memberId, CancellationToken.None);
        }

        internal PID RemotePlacementActor(string address)
        {
            return PID.FromAddress(address, PlacementActorName);
        }

        public Task RemovePidAsync(PID pid, CancellationToken ct)
        {
            if (_system.Shutdown.IsCancellationRequested)
            {
                return Task.CompletedTask;
            }
            return Storage.RemoveActivation(pid, ct);
        }

        public static bool TryGetClusterIdentityShortString(string pidId, out string? clusterIdentity)
        {
            var idIndex = pidId.LastIndexOf("$", StringComparison.Ordinal);
            if (idIndex > PidClusterIdentityStartIndex)
            {
                clusterIdentity = pidId.Substring(PidClusterIdentityStartIndex,
                    idIndex - PidClusterIdentityStartIndex
                );
                return true;
            }

            clusterIdentity = default;
            return false;
        }
    }
}<|MERGE_RESOLUTION|>--- conflicted
+++ resolved
@@ -35,11 +35,7 @@
         {
             Cluster = cluster;
             _system = cluster.System;
-<<<<<<< HEAD
-            _memberId = cluster.System.Id.ToString();
-=======
             _memberId = cluster.System.Id;
->>>>>>> 030b5158
             MemberList = cluster.MemberList;
             _isClient = isClient;
 
