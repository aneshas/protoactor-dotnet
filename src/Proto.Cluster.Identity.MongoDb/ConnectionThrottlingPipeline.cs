// -----------------------------------------------------------------------
// <copyright file="ConnectionThrottlingPipeline.cs" company="Asynkron AB">
//      Copyright (C) 2015-2020 Asynkron AB All rights reserved
// </copyright>
// -----------------------------------------------------------------------
using System.Threading;
using System.Threading.Tasks;
using MongoDB.Driver;

namespace Proto.Cluster.Identity.MongoDb
{
    public static class ConnectionThrottlingPipeline
    {
        private static SemaphoreSlim openConnectionSemaphore = null!;

<<<<<<< HEAD
        public static void Initialize(int maxConcurrencyLevel)
            => openConnectionSemaphore = new SemaphoreSlim(
                maxConcurrencyLevel,
                maxConcurrencyLevel
=======
        public static void Initialize(IMongoClient client)
            => openConnectionSemaphore = new SemaphoreSlim(
                client.Settings.MaxConnectionPoolSize,
                client.Settings.MaxConnectionPoolSize * 10
>>>>>>> df6a2c70
            );

        public static async Task<T> AddRequest<T>(Task<T> task)
        {

            await openConnectionSemaphore.WaitAsync();

            try
            {
                var result = await task;
                return result;
            }
            finally
            {
                openConnectionSemaphore.Release();
            }
        }

        public static async Task AddRequest(Task task)
        {
            await openConnectionSemaphore.WaitAsync();

            try
            {
                await task;
            }
            finally
            {
                openConnectionSemaphore.Release();
            }
        }
    }
}<|MERGE_RESOLUTION|>--- conflicted
+++ resolved
@@ -13,17 +13,11 @@
     {
         private static SemaphoreSlim openConnectionSemaphore = null!;
 
-<<<<<<< HEAD
+
         public static void Initialize(int maxConcurrencyLevel)
             => openConnectionSemaphore = new SemaphoreSlim(
                 maxConcurrencyLevel,
                 maxConcurrencyLevel
-=======
-        public static void Initialize(IMongoClient client)
-            => openConnectionSemaphore = new SemaphoreSlim(
-                client.Settings.MaxConnectionPoolSize,
-                client.Settings.MaxConnectionPoolSize * 10
->>>>>>> df6a2c70
             );
 
         public static async Task<T> AddRequest<T>(Task<T> task)
