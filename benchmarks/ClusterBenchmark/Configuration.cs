// -----------------------------------------------------------------------
// <copyright file="Configuration.cs" company="Asynkron AB">
//      Copyright (C) 2015-2020 Asynkron AB All rights reserved
// </copyright>
// -----------------------------------------------------------------------
using System;
using System.Threading.Tasks;
using ClusterExperiment1.Messages;
using k8s;
using Microsoft.Extensions.Logging;
using MongoDB.Driver;
using Proto;
using Proto.Cluster;
using Proto.Cluster.Consul;
using Proto.Cluster.Identity;
using Proto.Cluster.Identity.MongoDb;
using Proto.Cluster.IdentityLookup;
using Proto.Cluster.Kubernetes;
using Proto.Remote;
using Proto.Remote.GrpcCore;
using Serilog;
using Serilog.Events;
using Log = Serilog.Log;

namespace ClusterExperiment1
{
    public static class Configuration
    {
        private static (ClusterConfig, GrpcCoreRemoteConfig) GetClusterConfig(
            IClusterProvider clusterProvider,
            IIdentityLookup identityLookup
        )
        {
            var portStr = Environment.GetEnvironmentVariable("PROTOPORT") ?? $"{RemoteConfigBase.AnyFreePort}";
            var port = int.Parse(portStr);
            var host = Environment.GetEnvironmentVariable("PROTOHOST") ?? RemoteConfigBase.Localhost;
            var advertisedHost = Environment.GetEnvironmentVariable("PROTOHOSTPUBLIC");

            var remoteConfig = GrpcCoreRemoteConfig
                .BindTo(host, port)
                .WithAdvertisedHost(advertisedHost)
                .WithProtoMessages(MessagesReflection.Descriptor);

            var clusterConfig = ClusterConfig
                .Setup("mycluster", clusterProvider, identityLookup);
            return (clusterConfig, remoteConfig);
        }

        private static IClusterProvider ClusterProvider()
        {
            try
            {
                var kubernetes = new Kubernetes(KubernetesClientConfiguration.InClusterConfig());
                Console.WriteLine("Running with Kubernetes Provider");
                return new KubernetesProvider(kubernetes);
            }
            catch
            {
                Console.WriteLine("Running with Consul Provider");
                return new ConsulProvider(new ConsulProviderConfig());
            }
        }

        private static IIdentityLookup GetIdentityLookup()
        {
            var db = GetMongo();
            var identity = new IdentityStorageLookup(
<<<<<<< HEAD
                new MongoIdentityStorage("mycluster", db.GetCollection<PidLookupEntity>("pids"),50)
=======
                new MongoIdentityStorage("mycluster", db.GetCollection<PidLookupEntity>("pids"),200)
>>>>>>> 3bdd3fac
            );
            return identity;
        }

        private static IMongoDatabase GetMongo()
        {
            var connectionString =
                Environment.GetEnvironmentVariable("MONGO") ?? "mongodb://127.0.0.1:27017/ProtoMongo";
            var url = MongoUrl.Create(connectionString);
            var settings = MongoClientSettings.FromUrl(url);
<<<<<<< HEAD
            // settings.WaitQueueSize = 10000;
            // settings.WaitQueueTimeout = TimeSpan.FromSeconds(10);
=======
            settings.WaitQueueSize = 10000;
            settings.WaitQueueTimeout = TimeSpan.FromSeconds(10);
>>>>>>> 3bdd3fac
            // settings.WriteConcern = WriteConcern.Acknowledged;
            // settings.ReadConcern = ReadConcern.Majority;
            var client = new MongoClient(settings);
            var database = client.GetDatabase("ProtoMongo");
            return database;
        }

        public static async Task<Cluster> SpawnMember()
        {
            var system = new ActorSystem(new ActorSystemConfig().WithDeadLetterThrottleCount(3).WithDeadLetterThrottleInterval(TimeSpan.FromSeconds(1)));
            var clusterProvider = ClusterProvider();
            var identity = GetIdentityLookup();
            var helloProps = Props.FromProducer(() => new WorkerActor());
            var (clusterConfig, remoteConfig) = GetClusterConfig(clusterProvider, identity);
            clusterConfig = clusterConfig.WithClusterKind("hello", helloProps);
            var remote = new GrpcCoreRemote(system, remoteConfig);
            var cluster = new Cluster(system, clusterConfig);

            await cluster.StartMemberAsync();
            return cluster;
        }

        public static async Task<Cluster> SpawnClient()
        {
            var system = new ActorSystem(new ActorSystemConfig().WithDeadLetterThrottleCount(3).WithDeadLetterThrottleInterval(TimeSpan.FromSeconds(1)));
            var clusterProvider = ClusterProvider();
            var identity = GetIdentityLookup();
            var (clusterConfig, remoteConfig) = GetClusterConfig(clusterProvider, identity);
            var remote = new GrpcCoreRemote(system, remoteConfig);
            var cluster = new Cluster(system, clusterConfig);
            await cluster.StartClientAsync();
            return cluster;
        }

        public static void SetupLogger()
        {
            Log.Logger = new LoggerConfiguration()
                .WriteTo.Console(LogEventLevel.Information, "[{Timestamp:HH:mm:ss} {Level:u3}] {Message:lj}{NewLine}")
               .CreateLogger();

            var l = LoggerFactory.Create(l =>
                l.AddSerilog()
            );

            Proto.Log.SetLoggerFactory(l);
        }
    }
}<|MERGE_RESOLUTION|>--- conflicted
+++ resolved
@@ -65,11 +65,7 @@
         {
             var db = GetMongo();
             var identity = new IdentityStorageLookup(
-<<<<<<< HEAD
                 new MongoIdentityStorage("mycluster", db.GetCollection<PidLookupEntity>("pids"),50)
-=======
-                new MongoIdentityStorage("mycluster", db.GetCollection<PidLookupEntity>("pids"),200)
->>>>>>> 3bdd3fac
             );
             return identity;
         }
@@ -80,13 +76,9 @@
                 Environment.GetEnvironmentVariable("MONGO") ?? "mongodb://127.0.0.1:27017/ProtoMongo";
             var url = MongoUrl.Create(connectionString);
             var settings = MongoClientSettings.FromUrl(url);
-<<<<<<< HEAD
             // settings.WaitQueueSize = 10000;
             // settings.WaitQueueTimeout = TimeSpan.FromSeconds(10);
-=======
-            settings.WaitQueueSize = 10000;
-            settings.WaitQueueTimeout = TimeSpan.FromSeconds(10);
->>>>>>> 3bdd3fac
+
             // settings.WriteConcern = WriteConcern.Acknowledged;
             // settings.ReadConcern = ReadConcern.Majority;
             var client = new MongoClient(settings);
